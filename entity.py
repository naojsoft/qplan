#
# entity.py -- various entities used by queue system
#
#  Eric Jeschke (eric@naoj.org)
#
from datetime import tzinfo, timedelta, datetime
import csv
import string
import StringIO

# local imports
import misc

# 3rd party imports
import ephem
import pytz
import numpy
import math

from ginga.misc import Bunch


class Program(object):
    """
    Program
    Defines a program that has been accepted for observation.
    """
    def __init__(self, proposal, rank=1.0, pi=None, observers=None,
                 propid=None, band=None, partner=None, hours=None,
                 category=None, description=None):
        super(Program, self).__init__()
        
        self.proposal = proposal
        if propid == None:
            # TODO: supposedly there is an algorithm to turn proposals
            # into propids
            propid = proposal
        self.propid = propid
        self.rank = rank
        self.band = band
        self.partner = partner
        self.category = category.lower()
        self.hours = hours
        # TODO: eventually this will contain all the relevant info
        # pertaining to a proposal
        
    def __repr__(self):
        return self.proposal

    __str__ = __repr__


class SlotError(Exception):
    pass

class Slot(object):
    """
    Slot -- a period of the night that can be scheduled.
    Defined by a start time and a duration in seconds.
    """
    
    def __init__(self, start_time, slot_len_sec, data=None):
        super(Slot, self).__init__()
        self.start_time = start_time
        self.stop_time = start_time + timedelta(0, slot_len_sec)
        self.data = data
        self.ob = None

    def set_ob(self, ob):
        self.ob = ob

    def split(self, start_time, slot_len_sec):
        """
        Split a slot into three slots.
        Parameters
        ----------
          start_time : a datetime compatible datetime object
              The time at which to split the slot
          slot_len_sec : int
              The length of the slot being inserted

        Returns
        -------
          A list of Slots formed by splitting the current slot.
          Depending on the overlap, there will be 1, 2 or 3 slots in the
          return list.
        """
        if start_time < self.start_time:
            diff = (start_time - self.start_time).total_seconds()
            if math.fabs(diff) < 5.0:
                start_time = self.start_time
            else:
                raise SlotError("Start time (%s) < slot start time (%s) diff=%f" % (
                    start_time, self.start_time, diff))

        stop_time = start_time + timedelta(0, slot_len_sec)
        if stop_time > self.stop_time:
            raise SlotError("Stop time (%s) > slot stop time (%s)" % (
                stop_time, self.stop_time))

        # define before slot
        slot_b = None
        diff = (start_time - self.start_time).total_seconds()
        # Don't create a slot for less than a minute in length
        if diff > 1.0:
            diff_sec = (start_time - self.start_time).total_seconds()
            slot_b = Slot(self.start_time, diff_sec, data=self.data)

        # define new displacing slot
        slot_c = Slot(start_time, slot_len_sec, data=self.data)

        # define after slot
        slot_d = None
        diff = (self.stop_time - stop_time).total_seconds()
        # Don't create a slot for less than a minute in length
        if diff > 1.0:
            diff_sec = (self.stop_time - stop_time).total_seconds()
            slot_d = Slot(stop_time, diff_sec, data=self.data)
            
        return (slot_b, slot_c, slot_d)

    def size(self):
        """
        Returns the length of the slot in seconds.
        """
        diff_sec = (self.stop_time - self.start_time).total_seconds()
        return diff_sec
    
    def __repr__(self):
        #s = self.start_time.strftime("%H:%M:%S")
        duration = self.size() / 60.0
        s = self.start_time.strftime("%H:%M") + ("(%.2fm)" % duration)
        return s

    __str__ = __repr__


class Schedule(object):
    """
    Schedule
    Defines a series of slots and operations on that series.
    
    """
    def __init__(self, start_time, stop_time, data=None):
        super(Schedule, self).__init__()
        self.start_time = start_time
        self.stop_time = stop_time
        self.data = data

        diff = (self.stop_time - self.start_time).total_seconds()
        self.waste = diff
        self.slots = []

    def num_slots(self):
        return len(self.slots)
    
    def get_free(self):
        if len(self.slots) == 0:
            return self.start_time, self.stop_time

        last = self.slots[-1]
        return last.stop_time, self.stop_time

    def next_free_slot(self):
        start_time, stop_time = self.get_free()
        diff = (stop_time - start_time).total_seconds()
        if diff <= 0.0:
            return None
        return Slot(start_time, diff)
        
    def _previous(self, slot):
        if len(self.slots) == 0:
            return -1, None

        # TODO: in the typical insertion case, would the search
        # be faster from the rear?
        for i in xrange(len(self.slots)):
            slot_i = self.slots[i]
            if slot_i.start_time > slot.start_time:
                if i == 0:
                    return -1, None
                return i-1, self.slots[i-1]

        return i, slot_i

    def get_previous(self, slot):
        i, slot_i = self._previous(slot)
        return slot_i

    def _next(self, slot):
        for i in xrange(len(self.slots)):
            slot_i = self.slots[i]
            if slot_i.start_time > slot.start_time:
                return i, slot_i

        return len(self.slots), None
    
    def get_next(self, slot):
        i, slot_i = self._next(slot)
        return slot_i
    
    def insert_slot(self, slot):
        i, prev_slot = self._previous(slot)
        if prev_slot != None:
            interval = (slot.start_time - prev_slot.stop_time).total_seconds()
            assert interval >= 0, \
                   ValueError("Slot overlaps end of previous slot by %d sec" % (
                -interval))

        if i+1 < self.num_slots():
            next_slot = self.slots[i]
            interval = (next_slot.start_time - slot.stop_time).total_seconds()
            ## assert interval >= 0, \
            ##     ValueError("Slot overlaps start of next slot by %d sec" % (
            ##     -interval))

        self.slots.insert(i+1, slot)
        self.waste -= slot.size()

    ## def append_slot(self, slot):
    ##     start_time, stop_time = self.get_free()
    ##     if slot.start_time > start_time:
    ##         # there is some gap between our last slot and this one
    ##         # so insert an empty slot
    ##         diff = (slot.start_time - start_time).total_seconds()
    ##         self.slots.append(Slot(start_time, diff))

    ##     self.slots.append(slot)
    ##     self.waste -= slot.size()
        
    def copy(self):
        newsch = Schedule(self.start_time, self.stop_time)
        newsch.waste = self.waste
        newsch.data  = self.data
        newsch.slots = list(self.slots)

    def get_waste(self):
        ## start_time, stop_time = self.get_free()
        ## total = (stop_time - start_time).total_seconds()

        ## for slot in self.slots:
        ##     if slot.data == None:
        ##         total += slot.size()

        ## return total
        return self.waste

    def __repr__(self):
        s = self.start_time.strftime("%Y-%m-%d %H:%M")
        return s

    __str__ = __repr__


class OB(object):
    """
    Observing Block
    Defines an item that can be scheduled during the night.
    
    """
    count = 1
    
    def __init__(self, program=None, target=None, telcfg=None,
                 inscfg=None, envcfg=None, total_time=None,
                 priority=1.0, name=None):
        super(OB, self).__init__()
        self.id = "ob%04d" % (OB.count)
        OB.count += 1
        
        self.program = program
        self.priority = priority
        if name == None:
            name = self.id
        self.name = name

        # constraints
        self.target = target
        self.inscfg = inscfg
        self.telcfg = telcfg
        self.envcfg = envcfg
        self.total_time = total_time

        self.comment = ''

    def __repr__(self):
        return self.id

    __str__ = __repr__


class BaseTarget(object):
    pass
    
class StaticTarget(object):
    def __init__(self, name, ra, dec, equinox=2000.0):
        super(StaticTarget, self).__init__()
        self.name = name
        self.ra = ra
        self.dec = dec
        self.equinox = equinox

        self.xeph_line = "%s,f|A,%s,%s,0.0,%s" % (name[:20], ra, dec, equinox)
        self.body = ephem.readdb(self.xeph_line)
    
    def calc_GMST(self, date):
        """Compute Greenwich Mean Sidereal Time"""
        jd = ephem.julian_date(date)
        T = (jd - 2451545.0)/36525.0
        gmstdeg = 280.46061837+(360.98564736629*(jd-2451545.0))+(0.000387933*T*T)-(T*T*T/38710000.0)
        gmst = ephem.degrees(gmstdeg*numpy.pi/180.0)
        return gmst
    
    def calc_LMST(self, date, longitude):
        """Compute Local Mean Sidereal Time"""
        gmst = self.calc_GMST(date)
        lmst = ephem.degrees(gmst + longitude)
        return lmst.norm
    
    def calc_HA(self, lmst, ra):
        """Compute Hour Angle"""
        return lmst - ra 
    
    def calc_parallactic(self, dec, ha, lat, az):
        """Compute parallactic angle"""
        if numpy.cos(dec) != 0.0:
            sinp = -1.0*numpy.sin(az)*numpy.cos(lat)/numpy.cos(dec)
            cosp = -1.0*numpy.cos(az)*numpy.cos(ha)-numpy.sin(az)*numpy.sin(ha)*numpy.sin(lat)
            parang = ephem.degrees(numpy.arctan2(sinp, cosp))
        else:
            if lat > 0.0:
                parang = numpy.pi
            else:
                parang = 0.0
        return parang

    def calc_airmass(self, alt):
        """Compute airmass"""
        if alt < ephem.degrees('03:00:00'):
            alt = ephem.degrees('03:00:00')
        sz = 1.0/numpy.sin(alt) - 1.0
        xp = 1.0 + sz*(0.9981833 - sz*(0.002875 + 0.0008083*sz))
        return xp
    
    def calc_moon_alt(self, site):
        """Compute Moon altitude"""
        moon = ephem.Moon()
        moon.compute(site)
        moon_alt = math.degrees(float(moon.alt))
        # moon.phase is % of moon that is illuminated
        moon_pct = moon.moon_phase
        # calculate distance from target
        moon_sep = ephem.separation(moon, self.body)
        moon_sep = math.degrees(float(moon_sep))
        return (moon_alt, moon_pct, moon_sep)
        
    def calc_separation_alt_az(self, target):
        """Compute deltas for azimuth and altitude from another target"""
        self.body.compute(self.site)
        target.compute(self.site)

        delta_az = float(self.body.az) - float(target.az)
        delta_alt = float(self.body.alt) - float(target.alt)
        return (delta_alt, delta_az)
        
    def calc(self, observer, time_start):
        observer.set_date(time_start)
        self.body = ephem.readdb(self.xeph_line)
        self.body.compute(observer.site)
        
        ut = time_start.astimezone(pytz.utc)
        lst = self.calc_LMST(ut, observer.site.long)
        ha = self.calc_HA(lst, self.body.ra)
        alt = float(self.body.alt)
        az = float(self.body.az)
        pang = self.calc_parallactic(float(self.body.dec), float(ha),
                                     float(observer.site.lat),
                                     az)
        amass = self.calc_airmass(alt)
        moon_alt, moon_pct, moon_sep = self.calc_moon_alt(observer.site)

        res = Bunch.Bunch(ut=ut, lt=time_start, lst=lst, ha=ha,
                          pang=pang, airmass=amass, moon_alt=moon_alt,
                          moon_pct=moon_pct, moon_sep=moon_sep,
                          alt=alt, az=az, alt_deg=math.degrees(alt),
                          az_deg=math.degrees(az))
        return res


class Observer(object):
    """
    Observer
    """
    def __init__(self, name, timezone=None, longitude=None, latitude=None,
                 elevation=None, pressure=None, temperature=None,
                 date=None, description=None):
        super(Observer, self).__init__()
        self.name = name
        self.timezone = timezone
        self.longitude = longitude
        self.latitude = latitude
        self.elevation = elevation
        self.pressure = pressure
        self.temperature = temperature
        self.date = date
        self.horizon = -1 * numpy.sqrt(2 * elevation / ephem.earth_radius)

        self.tz_utc = pytz.timezone('UTC')
        self.site = self.get_site(date=date)

    def get_site(self, date=None, horizon_deg=None):
        site = ephem.Observer()
        site.lon = self.longitude
        site.lat = self.latitude
        site.elevation = self.elevation
        site.pressure = self.pressure
        site.temp = self.temperature
        if horizon_deg != None:
            site.horizon = math.radians(horizon_deg)
        else:
            site.horizon = self.horizon
        site.epoch = 2000.0
        if date == None:
            date = self.tz_utc.localize(datetime.now())
        site.date = ephem.Date(date)
        return site
        
    def set_date(self, date):
        try:
            date = date.astimezone(self.tz_utc)
        except Exception:
            date = self.tz_utc.localize(date)
        self.site.date = ephem.Date(date)
        
    def calc(self, body, time_start):
        return body.calc(self, time_start)
    
    def get_date(self, date_str, timezone=None):
        if timezone == None:
            timezone = self.timezone

        formats = ['%Y-%m-%d %H:%M:%S', '%Y-%m-%d %H:%M', '%Y-%m-%d %H',
                   '%Y-%m-%d']
        for fmt in formats:
            try:
                date = datetime.strptime(date_str, fmt)
                timetup = tuple(date.timetuple()[:6])
                # re-express as timezone
                date = datetime(*timetup, tzinfo=timezone)
                return date

            except ValueError as e:
                continue

        raise e

    def _observable(self, target, time_start, time_stop,
                   el_min_deg, el_max_deg,
                   airmass=None):
        c1 = self.calc(target, time_start)
        c2 = self.calc(target, time_stop)

        return ((el_min_deg <= c1.alt_deg <= el_max_deg) and
                (el_min_deg <= c2.alt_deg <= el_max_deg)
                and
                ((airmass == None) or ((c1.airmass <= airmass) and
                                       (c2.airmass <= airmass))))

    def observable_now(self, target, time_start, time_needed,
                       el_min_deg, el_max_deg, airmass=None):

        time_stop = time_start + timedelta(0, time_needed)
        res = self._observable(target, time_start, time_stop,
                               el_min_deg, el_max_deg,
                               airmass=airmass)
        return res

    ## def observable2(self, target, time_start, time_stop,
    ##                el_min_deg, el_max_deg, time_needed,
    ##                airmass=None):
    ##     """
    ##     Return True if `target` is observable between `time_start` and
    ##     `time_stop`, defined by whether it is between elevation `el_min`
    ##     and `el_max` during that period (and whether it meets the minimum
    ##     `airmass`), for the requested amount of `time_needed`.
    ##     """
    ##     delta = (time_stop - time_start).total_seconds()
    ##     if time_needed > delta:
    ##         return (False, None)
        
    ##     time_off = 0
    ##     time_inc = 300
    ##     total_visible = 0
    ##     cnt = 0
    ##     pos = None

    ##     # TODO: need a much more efficient algorithm than this
    ##     # should be able to use calculated rise/fall times
    ##     while time_off < delta:
    ##         time_s = time_start + timedelta(0, time_off)
    ##         time_left = (time_stop - time_s).total_seconds()
    ##         incr = min(time_inc, time_left)
    ##         time_e = time_s + timedelta(0, incr)
    ##         res = self._observable(target, time_s, time_e,
    ##                                el_min_deg, el_max_deg,
    ##                                airmass=airmass)
    ##         if res:
    ##             total_visible += incr
    ##             if pos == None:
    ##                 pos = time_s
    ##         time_off += incr

    ##     if pos == None:
    ##         return (False, None)
    ##     elif time_needed > total_visible:
    ##         return (False, pos)
    ##     elif pos + timedelta(0, time_needed) < time_stop:
    ##         return (True, pos)
    ##     return (False, pos)

    ## def totz(self, date):
    ##     local_tz = pytz.timezone('US/Hawaii')
    ##     return local_tz.localize(date.datetime())

    def observable(self, target, time_start, time_stop,
                   el_min_deg, el_max_deg, time_needed,
                   airmass=None):
        """
        Return True if `target` is observable between `time_start` and
        `time_stop`, defined by whether it is between elevation `el_min`
        and `el_max` during that period, and whether it meets the minimum
        airmass. 
        """
        # set observer's horizon to elevation for el_min or to achieve
        # desired airmass
        if airmass != None:
            # compute desired altitude from airmass
            alt_deg = misc.airmass2alt(airmass)
            min_alt_deg = max(alt_deg, el_min_deg)
        else:
            min_alt_deg = el_min_deg
    
        site = self.get_site(date=time_start, horizon_deg=min_alt_deg)

        d1 = self.calc(target, time_start)
        #print d1
        #d2 = self.calc(target, time_stop)
        #print d2
        #print "---"

        # TODO: worry about el_max_deg

        # important: pyephem only deals with UTC!!
        time_start_utc = ephem.Date(time_start.astimezone(self.tz_utc))
        time_stop_utc = ephem.Date(time_stop.astimezone(self.tz_utc))
        #print "period (UT): %s to %s" % (time_start_utc, time_stop_utc)
        
        if d1.alt_deg >= min_alt_deg:
            # body is above desired altitude at start of period
            # so calculate next setting
            time_rise = time_start_utc
            time_set = site.next_setting(target.body, start=time_start_utc)
            #print "body already up: set=%s" % (time_set)

        else:
            # body is below desired altitude at start of period
            try:
                time_rise = site.next_rising(target.body, start=time_start_utc)
                time_set = site.next_setting(target.body, start=time_start_utc)
            except ephem.NeverUpError:
                return (False, None, None)
            
            #print "body not up: rise=%s set=%s" % (time_rise, time_set)
            ## if time_rise < time_set:
            ##     print "body still rising, below threshold"
            ##     # <-- body is still rising, just not high enough yet
            ## else:
            ##     # <-- body is setting
            ##     print "body setting, below threshold"
            ##     # calculate rise time backward from end of period
            ##     #time_rise = site.previous_rising(target.body, start=time_stop_utc)
            ##     pass

        if time_rise < time_start_utc:
            diff = time_rise - time_start_utc
            ## raise AssertionError("time rise (%s) < time start (%s)" % (
            ##         time_rise, time_start))
            print ("WARNING: time rise (%s) < time start (%s)" % (
                    time_rise, time_start))
            time_rise = time_start_utc

        # last observable time is setting or end of period,
        # whichever comes first
        time_end = min(time_set, time_stop_utc)
        # calculate duration in seconds (subtracting two pyephem Date
        # objects seems to give a fraction in days)
        duration = (time_end - time_rise) * 86400.0
        # object is observable as long as the duration that it is
        # up is as long or longer than the time needed
        diff = duration - float(time_needed)
        #can_obs = diff > -0.001
        can_obs = duration > time_needed
        #print "can_obs=%s duration=%f needed=%f diff=%f" % (
        #    can_obs, duration, time_needed, diff)

        # TODO: return time end as well
        # convert time_rise back to a datetime
        time_rise = self.tz_utc.localize(time_rise.datetime())
        return (can_obs, time_rise, time_end)

    def distance(self, tgt1, tgt2, time_start):
        c1 = self.calc(tgt1, time_start)
        c2 = self.calc(tgt2, time_start)

        d_alt = c1.alt_deg - c2.alt_deg
        d_az = c1.az_deg - c2.az_deg
        return (d_alt, d_az)
    
        
    def __repr__(self):
        return self.name

    __str__ = __repr__


class HST(tzinfo):
    """
    HST time zone info.  Used to construct times in HST for planning
    purposes.
    """
    def utcoffset(self, dt):
        return timedelta(hours=-10)
    
    def dst(self, dt):
        return timedelta(0)

    def tzname(self,dt):
         return "HST"


class TelescopeConfiguration(object):

    def __init__(self, focus=None):
        super(TelescopeConfiguration, self).__init__()
        self.focus = focus
        self.min_el = 15.0
        self.max_el = 89.0
    
    def get_el_minmax(self):
        return (self.min_el, self.max_el)
        
class InstrumentConfiguration(object):

    def __init__(self):
        super(InstrumentConfiguration, self).__init__()

class SPCAMConfiguration(InstrumentConfiguration):
    
    def __init__(self, filter=None):
        super(SPCAMConfiguration, self).__init__()

        self.insname = 'SPCAM'
        if filter is not None:
            filter = filter.lower()
        self.filter = filter
    
class HSCConfiguration(InstrumentConfiguration):
    
    def __init__(self, filter=None):
        super(HSCConfiguration, self).__init__()

        self.insname = 'HSC'
        if filter is not None:
            filter = filter.lower()
        self.filter = filter
    
class EnvironmentConfiguration(object):

    def __init__(self, seeing=None, airmass=None, moon='any', sky='any'):
        super(EnvironmentConfiguration, self).__init__()
        self.seeing = seeing
        self.airmass = airmass
        if (moon == None) or (len(moon) == 0):
            moon = 'any'
        self.moon = moon.lower()
        if (sky == None) or (len(sky) == 0):
            sky = 'any'
        self.sky = sky.lower()

class QueueFile(object):

    # Default format parameters for reading/writing CSV files.
    fmtparams = {'delimiter':',', 'quotechar':'"', 'quoting': csv.QUOTE_MINIMAL}

<<<<<<< HEAD
    def __init__(self, filepath, logger, **parse_kwdargs):
=======
    def __init__(self, filepath, logger, column_map, **parse_kwdargs):
>>>>>>> bdec9c7d
        self.filepath = filepath
        self.logger = logger
        self.queue_file = None
        self.columnNames = []
        self.rows = []
        self.parse_kwdargs = parse_kwdargs
<<<<<<< HEAD
=======
        self.column_map = column_map
>>>>>>> bdec9c7d

        # Read the supplied filepath into a StringIO object. This
        # makes it easier to process and parse the file contents with
        # the CSV classes.
        with open(filepath, 'rb') as f:
            self.queue_file = StringIO.StringIO(f.read())

        # Read and save the first line, which should have the column
        # titles.
        reader = csv.reader(self.queue_file, **self.fmtparams)
        self.columnNames = next(reader)

        # Read the rest of the file and put the contents into a list
        # data structure (i.e., the "rows" attribute). The column
        # titles will be the dictionary keys.
        reader = csv.DictReader(self.queue_file.getvalue().splitlines(),
                                **self.fmtparams)
        for row in reader:
            self.rows.append(row)

        self.parse_input()
        # We are done with the StringIO object, so close it.
        self.queue_file.close()

    def write_output(self, new_filepath=None):
        # Write the data to the specified output file. If a
        # new_filepath is supplied, use it. Otherwise, use the
        # existing filepath.
        if new_filepath:
            self.filepath = new_filepath

        # Open the file for writing.
        with open(self.filepath, 'wb') as f:
            # Write the column titles first
            writer = csv.writer(f, **self.fmtparams)
            writer.writerow(self.columnNames)

            # Write the rest of the file from the "rows" attribute,
            # which stores the data as a list of dictionaries.
            writer = csv.DictWriter(f, self.columnNames, **self.fmtparams)
            for row in self.rows:
                writer.writerow(row)

    def parse_input(self):
        # Override in subclass
        pass

    def update(self, row, colHeader, value, parse_flag):
        # User has changed a value in the table, so update our "rows"
        # attribute, recreate the StringIO object, and parse the input
        # again.
        self.logger.debug('QueueFile.update row %d colHeader %s value %s' % (row, colHeader, value))
        self.rows[row][colHeader] = value

        # Use the CSV "writer" classes to create a new version of the
        # StringIO object from our "rows" attribute.
        if parse_flag:
            self.parse()

    def parse(self):
        # Create a StringIO.StringIO object and write our columnNames
        # and rows attributes into that object. This gives us an
        # object that looks like a disk file so we can parse the data.
        self.queue_file = StringIO.StringIO()
        writer = csv.writer(self.queue_file, **self.fmtparams)
        writer.writerow(self.columnNames)
        writer = csv.DictWriter(self.queue_file, self.columnNames, **self.fmtparams)
        for row in self.rows:
            writer.writerow(row)

        # Parse the input data from the StringIO.StringIO object
        self.parse_input()
        # We are done with the StringIO object, so close it.
        self.queue_file.close()

<<<<<<< HEAD
=======
    def parse_row(self, row):
        # Parse a row of values (tup or list) into a record that can
        # be accessed by attribute or map key
        rec = Bunch.Bunch()
        for i in range(len(row)):
            # mangle header to get column->attribute mapping key
            colname = self.columnNames[i]
            key = colname.strip().lower().replace(' ', '_')
            # get attr key
            assert key in self.column_map, \
                   Exception("No column->record map entry for column '%s' (%s):"% (colname, key)) 
            attrkey = self.column_map[key]
            rec[attrkey] = row[i]
        return rec

>>>>>>> bdec9c7d
class ScheduleFile(QueueFile):
    def __init__(self, filepath, logger):
        # schedule_info is the list of tuples that will be used by the
        # observing block scheduling functions.
        self.schedule_info = []
<<<<<<< HEAD
        super(ScheduleFile, self).__init__(filepath, logger)
=======
        column_map = {
            'date': 'date',
            'start_time': 'starttime',
            'end_time': 'stoptime',
            'categories': 'categories',
            'filters': 'filters',
            'sky': 'skycond',
            'avg_seeing': 'seeing',
            'note': 'note',
            }
        super(ScheduleFile, self).__init__(filepath, logger, column_map)

>>>>>>> bdec9c7d

    def parse_input(self):
        """
        Parse the observing schedule from the input file.
        """
        self.queue_file.seek(0)
        self.schedule_info = []
        reader = csv.reader(self.queue_file, **self.fmtparams)
        # skip header
        next(reader)

        lineNum = 1
        for row in reader:
            try:
                lineNum += 1
<<<<<<< HEAD
                (date, starttime, stoptime, categories, filters, skycond,
                 seeing, note) = row
                self.logger.debug('ScheduleFile.parse_input row %s' % (row))
=======
                ## (date, starttime, stoptime, categories, filters, skycond,
                ##  seeing, note) = row
                rec = self.parse_row(row)
                self.logger.debug('ScheduleFile.parse_input rec %s' % (rec))
>>>>>>> bdec9c7d

            except Exception as e:
                raise ValueError("Error reading line %d of schedule: %s" % (
                    lineNum, str(e)))

            # skip blank lines
<<<<<<< HEAD
            if len(date.strip()) == 0:
                continue

            filters = map(string.strip, filters.split(','))
            seeing = float(seeing)
            categories = categories.replace(' ', '').lower().split(',')
=======
            if len(rec.date.strip()) == 0:
                continue

            filters = list(map(string.strip, rec.filters.lower().split(',')))
            seeing = float(rec.seeing)
            categories = rec.categories.replace(' ', '').lower().split(',')
            skycond = rec.skycond.lower()
>>>>>>> bdec9c7d

            # TEMP: skip non-OPEN categories
            if not 'open' in categories:
                continue

<<<<<<< HEAD
            rec = (date, starttime, stoptime, filters, seeing, skycond)
            self.schedule_info.append(rec)
=======
            rec2 = Bunch.Bunch(date=rec.date, starttime=rec.starttime,
                               stoptime=rec.stoptime,
                               categories=categories, filters=filters,
                               seeing=seeing, skycond=skycond, note=rec.note)
            self.schedule_info.append(rec2)

>>>>>>> bdec9c7d

class ProgramsFile(QueueFile):
    def __init__(self, filepath, logger):
        # programs_info is the dictionary of Program objects that will
        # be used by the observing block scheduling functions.
        self.programs_info = {}
<<<<<<< HEAD
        super(ProgramsFile, self).__init__(filepath, logger)
=======
        column_map = {
            'proposal': 'proposal',
            'propid': 'propid',
            'rank': 'rank',
            'category': 'category',
            'band': 'band',
            'hours': 'hours',
            'partner': 'partner',
            'skip': 'skip',
            }
        super(ProgramsFile, self).__init__(filepath, logger, column_map)
>>>>>>> bdec9c7d

    def parse_input(self):
        """
        Parse the programs from the input file.
        """
        self.queue_file.seek(0)
        self.programs_info = {}
        reader = csv.reader(self.queue_file, **self.fmtparams)
        # skip header
        next(reader)

        lineNum = 1
        for row in reader:
            try:
                lineNum += 1
<<<<<<< HEAD
                (proposal, propid, rank, category, band, hours,
                 partner, skip) = row
                if skip.strip() != '':
                    continue

                self.programs_info[proposal] = Program(proposal, propid=propid,
                                                       rank=float(rank),
                                                       band=int(band),
                                                       partner=partner,
                                                       category=category,
                                                       hours=float(hours))
=======
                rec = self.parse_row(row)
                if rec.skip.strip() != '':
                    continue

                program = rec.proposal.upper()
                self.programs_info[program] = Program(program,
                                                      propid=rec.propid,
                                                      rank=float(rec.rank),
                                                      band=int(rec.band),
                                                      partner=rec.partner,
                                                      category=rec.category,
                                                      hours=float(rec.hours))
>>>>>>> bdec9c7d
            except Exception as e:
                raise ValueError("Error reading line %d of programs: %s" % (
                    lineNum, str(e)))

class OBListFile(QueueFile):
    def __init__(self, filepath, logger, propname, propdict):
        # obs_info is the list of OB objects that will be used by the
        # observing block scheduling functions.
        self.obs_info = []
<<<<<<< HEAD
        super(OBListFile, self).__init__(filepath, logger, propname=propname, propdict=propdict)
=======
        column_map = {
            'ob_name': 'obname',
            'target_name': 'name',
            'ra': 'ra',
            'dec': 'dec',
            'equinox': 'eq',
            'filter': 'filter',
            'exp_time': 'exptime',
            'num_exp': 'num_exp',
            'dither': 'dither',
            'total_time': 'totaltime',
            'priority': 'priority',
            'seeing': 'seeing',
            'airmass': 'airmass',
            'moon': 'moon',
            'sky': 'sky',
            }
        super(OBListFile, self).__init__(filepath, logger, column_map,
                                         propname=propname, propdict=propdict)
>>>>>>> bdec9c7d

    def parse_input(self):
        """
        Read all observing blocks from a CSV file.
        """
        proposal = self.parse_kwdargs['propname']
        propdict = self.parse_kwdargs['propdict']
        self.queue_file.seek(0)
        self.obs_info = []
        reader = csv.reader(self.queue_file, **self.fmtparams)
        # skip header
        next(reader)

        lineNum = 1
        for row in reader:
            try:
                lineNum += 1

<<<<<<< HEAD
                (obname, name, ra, dec, eq, filter, exptime, num_exp,
                 dither, totaltime, priority, seeing, airmass, moon, sky) = row
                # skip blank lines
                obname = obname.strip()
                if len(obname) == 0:
                    continue
                # skip comments
                if obname.lower() == 'comment':
                    continue
                # transform equinox, e.g. "J2000" -> 2000
=======
                ## (obname, name, ra, dec, eq, filter, exptime, num_exp,
                ##  dither, totaltime, priority, seeing, airmass, moon, sky) = row
                rec = self.parse_row(row)
                # skip blank lines
                obname = rec.obname.strip()
                if len(obname) == 0:
                    continue

                # skip comments
                if obname.lower() == 'comment':
                    continue

                # transform equinox, e.g. "J2000" -> 2000
                eq = rec.eq
>>>>>>> bdec9c7d
                if isinstance(eq, str):
                    if eq[0] in ('B', 'J'):
                        eq = eq[1:]
                        eq = float(eq)
                eq = int(eq)

<<<<<<< HEAD
                if len(seeing.strip()) != 0:
=======
                seeing = rec.seeing.strip()
                if len(seeing) != 0:
>>>>>>> bdec9c7d
                    seeing = float(seeing)
                else:
                    seeing = None

<<<<<<< HEAD
                if len(airmass.strip()) != 0:
=======
                airmass = rec.airmass.strip()
                if len(airmass) != 0:
>>>>>>> bdec9c7d
                    airmass = float(airmass)
                else:
                    airmass = None

<<<<<<< HEAD
                if len(priority.strip()) != 0:
=======
                priority = rec.priority.strip()
                if len(priority) != 0:
>>>>>>> bdec9c7d
                    priority = float(priority)
                else:
                    priority = 1.0

<<<<<<< HEAD
                envcfg = EnvironmentConfiguration(seeing=seeing,
                                                  airmass=airmass,
                                                  moon=moon, sky=sky)
                inscfg = SPCAMConfiguration(filter=filter)
                telcfg = TelescopeConfiguration(focus='P_OPT')

                ob = OB(program=propdict[proposal],
                        target=StaticTarget(name, ra, dec, eq),
=======
                moon = rec.moon
                sky = rec.sky

                envcfg = EnvironmentConfiguration(seeing=seeing,
                                                  airmass=airmass,
                                                  moon=moon, sky=sky)

                filter = rec.filter
                # TODO: add an "instrument" column to the OBs
                #inscfg = SPCAMConfiguration(filter=filter)
                #telcfg = TelescopeConfiguration(focus='P_OPT')
                inscfg = HSCConfiguration(filter=filter)
                telcfg = TelescopeConfiguration(focus='P_OPT2')

                ob = OB(program=propdict[proposal],
                        target=StaticTarget(rec.name, rec.ra, rec.dec, eq),
>>>>>>> bdec9c7d
                        inscfg=inscfg,
                        envcfg=envcfg,
                        telcfg=telcfg,
                        priority=priority,
                        name=obname,
<<<<<<< HEAD
                        total_time=float(totaltime))
=======
                        total_time=float(rec.totaltime))
>>>>>>> bdec9c7d
                self.obs_info.append(ob)

            except Exception as e:
                raise ValueError("Error reading line %d of oblist from file %s: %s" % (
                    lineNum, self.filepath, str(e)))

#END<|MERGE_RESOLUTION|>--- conflicted
+++ resolved
@@ -691,21 +691,14 @@
     # Default format parameters for reading/writing CSV files.
     fmtparams = {'delimiter':',', 'quotechar':'"', 'quoting': csv.QUOTE_MINIMAL}
 
-<<<<<<< HEAD
-    def __init__(self, filepath, logger, **parse_kwdargs):
-=======
     def __init__(self, filepath, logger, column_map, **parse_kwdargs):
->>>>>>> bdec9c7d
         self.filepath = filepath
         self.logger = logger
         self.queue_file = None
         self.columnNames = []
         self.rows = []
         self.parse_kwdargs = parse_kwdargs
-<<<<<<< HEAD
-=======
         self.column_map = column_map
->>>>>>> bdec9c7d
 
         # Read the supplied filepath into a StringIO object. This
         # makes it easier to process and parse the file contents with
@@ -781,8 +774,6 @@
         # We are done with the StringIO object, so close it.
         self.queue_file.close()
 
-<<<<<<< HEAD
-=======
     def parse_row(self, row):
         # Parse a row of values (tup or list) into a record that can
         # be accessed by attribute or map key
@@ -798,15 +789,11 @@
             rec[attrkey] = row[i]
         return rec
 
->>>>>>> bdec9c7d
 class ScheduleFile(QueueFile):
     def __init__(self, filepath, logger):
         # schedule_info is the list of tuples that will be used by the
         # observing block scheduling functions.
         self.schedule_info = []
-<<<<<<< HEAD
-        super(ScheduleFile, self).__init__(filepath, logger)
-=======
         column_map = {
             'date': 'date',
             'start_time': 'starttime',
@@ -819,7 +806,6 @@
             }
         super(ScheduleFile, self).__init__(filepath, logger, column_map)
 
->>>>>>> bdec9c7d
 
     def parse_input(self):
         """
@@ -835,30 +821,16 @@
         for row in reader:
             try:
                 lineNum += 1
-<<<<<<< HEAD
-                (date, starttime, stoptime, categories, filters, skycond,
-                 seeing, note) = row
-                self.logger.debug('ScheduleFile.parse_input row %s' % (row))
-=======
                 ## (date, starttime, stoptime, categories, filters, skycond,
                 ##  seeing, note) = row
                 rec = self.parse_row(row)
                 self.logger.debug('ScheduleFile.parse_input rec %s' % (rec))
->>>>>>> bdec9c7d
 
             except Exception as e:
                 raise ValueError("Error reading line %d of schedule: %s" % (
                     lineNum, str(e)))
 
             # skip blank lines
-<<<<<<< HEAD
-            if len(date.strip()) == 0:
-                continue
-
-            filters = map(string.strip, filters.split(','))
-            seeing = float(seeing)
-            categories = categories.replace(' ', '').lower().split(',')
-=======
             if len(rec.date.strip()) == 0:
                 continue
 
@@ -866,32 +838,23 @@
             seeing = float(rec.seeing)
             categories = rec.categories.replace(' ', '').lower().split(',')
             skycond = rec.skycond.lower()
->>>>>>> bdec9c7d
 
             # TEMP: skip non-OPEN categories
             if not 'open' in categories:
                 continue
 
-<<<<<<< HEAD
-            rec = (date, starttime, stoptime, filters, seeing, skycond)
-            self.schedule_info.append(rec)
-=======
             rec2 = Bunch.Bunch(date=rec.date, starttime=rec.starttime,
                                stoptime=rec.stoptime,
                                categories=categories, filters=filters,
                                seeing=seeing, skycond=skycond, note=rec.note)
             self.schedule_info.append(rec2)
 
->>>>>>> bdec9c7d
 
 class ProgramsFile(QueueFile):
     def __init__(self, filepath, logger):
         # programs_info is the dictionary of Program objects that will
         # be used by the observing block scheduling functions.
         self.programs_info = {}
-<<<<<<< HEAD
-        super(ProgramsFile, self).__init__(filepath, logger)
-=======
         column_map = {
             'proposal': 'proposal',
             'propid': 'propid',
@@ -903,7 +866,6 @@
             'skip': 'skip',
             }
         super(ProgramsFile, self).__init__(filepath, logger, column_map)
->>>>>>> bdec9c7d
 
     def parse_input(self):
         """
@@ -919,19 +881,6 @@
         for row in reader:
             try:
                 lineNum += 1
-<<<<<<< HEAD
-                (proposal, propid, rank, category, band, hours,
-                 partner, skip) = row
-                if skip.strip() != '':
-                    continue
-
-                self.programs_info[proposal] = Program(proposal, propid=propid,
-                                                       rank=float(rank),
-                                                       band=int(band),
-                                                       partner=partner,
-                                                       category=category,
-                                                       hours=float(hours))
-=======
                 rec = self.parse_row(row)
                 if rec.skip.strip() != '':
                     continue
@@ -944,7 +893,6 @@
                                                       partner=rec.partner,
                                                       category=rec.category,
                                                       hours=float(rec.hours))
->>>>>>> bdec9c7d
             except Exception as e:
                 raise ValueError("Error reading line %d of programs: %s" % (
                     lineNum, str(e)))
@@ -954,9 +902,6 @@
         # obs_info is the list of OB objects that will be used by the
         # observing block scheduling functions.
         self.obs_info = []
-<<<<<<< HEAD
-        super(OBListFile, self).__init__(filepath, logger, propname=propname, propdict=propdict)
-=======
         column_map = {
             'ob_name': 'obname',
             'target_name': 'name',
@@ -976,7 +921,6 @@
             }
         super(OBListFile, self).__init__(filepath, logger, column_map,
                                          propname=propname, propdict=propdict)
->>>>>>> bdec9c7d
 
     def parse_input(self):
         """
@@ -995,18 +939,6 @@
             try:
                 lineNum += 1
 
-<<<<<<< HEAD
-                (obname, name, ra, dec, eq, filter, exptime, num_exp,
-                 dither, totaltime, priority, seeing, airmass, moon, sky) = row
-                # skip blank lines
-                obname = obname.strip()
-                if len(obname) == 0:
-                    continue
-                # skip comments
-                if obname.lower() == 'comment':
-                    continue
-                # transform equinox, e.g. "J2000" -> 2000
-=======
                 ## (obname, name, ra, dec, eq, filter, exptime, num_exp,
                 ##  dither, totaltime, priority, seeing, airmass, moon, sky) = row
                 rec = self.parse_row(row)
@@ -1021,53 +953,30 @@
 
                 # transform equinox, e.g. "J2000" -> 2000
                 eq = rec.eq
->>>>>>> bdec9c7d
                 if isinstance(eq, str):
                     if eq[0] in ('B', 'J'):
                         eq = eq[1:]
                         eq = float(eq)
                 eq = int(eq)
 
-<<<<<<< HEAD
-                if len(seeing.strip()) != 0:
-=======
                 seeing = rec.seeing.strip()
                 if len(seeing) != 0:
->>>>>>> bdec9c7d
                     seeing = float(seeing)
                 else:
                     seeing = None
 
-<<<<<<< HEAD
-                if len(airmass.strip()) != 0:
-=======
                 airmass = rec.airmass.strip()
                 if len(airmass) != 0:
->>>>>>> bdec9c7d
                     airmass = float(airmass)
                 else:
                     airmass = None
 
-<<<<<<< HEAD
-                if len(priority.strip()) != 0:
-=======
                 priority = rec.priority.strip()
                 if len(priority) != 0:
->>>>>>> bdec9c7d
                     priority = float(priority)
                 else:
                     priority = 1.0
 
-<<<<<<< HEAD
-                envcfg = EnvironmentConfiguration(seeing=seeing,
-                                                  airmass=airmass,
-                                                  moon=moon, sky=sky)
-                inscfg = SPCAMConfiguration(filter=filter)
-                telcfg = TelescopeConfiguration(focus='P_OPT')
-
-                ob = OB(program=propdict[proposal],
-                        target=StaticTarget(name, ra, dec, eq),
-=======
                 moon = rec.moon
                 sky = rec.sky
 
@@ -1084,17 +993,12 @@
 
                 ob = OB(program=propdict[proposal],
                         target=StaticTarget(rec.name, rec.ra, rec.dec, eq),
->>>>>>> bdec9c7d
                         inscfg=inscfg,
                         envcfg=envcfg,
                         telcfg=telcfg,
                         priority=priority,
                         name=obname,
-<<<<<<< HEAD
-                        total_time=float(totaltime))
-=======
                         total_time=float(rec.totaltime))
->>>>>>> bdec9c7d
                 self.obs_info.append(ob)
 
             except Exception as e:
